--- conflicted
+++ resolved
@@ -1,26 +1,24 @@
-<<<<<<< HEAD
+import { SettingsService } from './services/settings.service';
 import { Component, OnDestroy, OnInit } from '@angular/core';
 import { Router } from '@angular/router';
 import { Subscription } from 'rxjs';
 import { ConsumerStatusService } from './services/consumer-status.service';
 import { Toast, ToastService } from './services/toast.service';
-=======
-import { Component } from '@angular/core';
-import { SettingsService } from './services/settings.service';
->>>>>>> 7587150f
 
 @Component({
   selector: 'app-root',
   templateUrl: './app.component.html',
   styleUrls: ['./app.component.scss']
 })
-<<<<<<< HEAD
 export class AppComponent implements OnInit, OnDestroy {
 
   successSubscription: Subscription;
   failedSubscription: Subscription;
-  
-  constructor ( private consumerStatusService: ConsumerStatusService, private toastService: ToastService, private router: Router ) {
+
+  constructor (private settings: SettingsService, private consumerStatusService: ConsumerStatusService, private toastService: ToastService, private router: Router) {
+    let anyWindow = (window as any)
+    anyWindow.pdfWorkerSrc = '/assets/js/pdf.worker.min.js';
+    this.settings.updateDarkModeSettings()
   }
 
   ngOnDestroy(): void {
@@ -44,15 +42,6 @@
 
   }
 
-  
-=======
-export class AppComponent {
 
-  constructor (private settings: SettingsService) {
-    let anyWindow = (window as any)
-    anyWindow.pdfWorkerSrc = '/assets/js/pdf.worker.min.js';
-    this.settings.updateDarkModeSettings()
-  }
->>>>>>> 7587150f
 
 }