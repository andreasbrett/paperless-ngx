--- conflicted
+++ resolved
@@ -1,32 +1,3 @@
-<<<<<<< HEAD
-import { Component, OnInit, OnDestroy, ViewChild, ElementRef } from '@angular/core';
-import { FormControl, FormGroup } from '@angular/forms';
-import { ActivatedRoute, Router } from '@angular/router';
-import { NgbModal, NgbNav } from '@ng-bootstrap/ng-bootstrap';
-import { PaperlessCorrespondent } from 'src/app/data/paperless-correspondent';
-import { PaperlessDocument } from 'src/app/data/paperless-document';
-import { PaperlessDocumentMetadata } from 'src/app/data/paperless-document-metadata';
-import { PaperlessDocumentType } from 'src/app/data/paperless-document-type';
-import { DocumentTitlePipe } from 'src/app/pipes/document-title.pipe';
-import { DocumentListViewService } from 'src/app/services/document-list-view.service';
-import { OpenDocumentsService } from 'src/app/services/open-documents.service';
-import { CorrespondentService } from 'src/app/services/rest/correspondent.service';
-import { DocumentTypeService } from 'src/app/services/rest/document-type.service';
-import { DocumentService } from 'src/app/services/rest/document.service';
-import { ConfirmDialogComponent } from '../common/confirm-dialog/confirm-dialog.component';
-import { CorrespondentEditDialogComponent } from '../manage/correspondent-list/correspondent-edit-dialog/correspondent-edit-dialog.component';
-import { DocumentTypeEditDialogComponent } from '../manage/document-type-list/document-type-edit-dialog/document-type-edit-dialog.component';
-import { PDFDocumentProxy } from 'ng2-pdf-viewer';
-import { ToastService } from 'src/app/services/toast.service';
-import { TextComponent } from '../common/input/text/text.component';
-import { SettingsService, SETTINGS_KEYS } from 'src/app/services/settings.service';
-import { dirtyCheck, DirtyComponent } from '@ngneat/dirty-check-forms';
-import { Observable, Subject, BehaviorSubject } from 'rxjs';
-import { first, takeUntil, switchMap, map, debounceTime, distinctUntilChanged } from 'rxjs/operators';
-import { PaperlessDocumentSuggestions } from 'src/app/data/paperless-document-suggestions';
-import { FILTER_FULLTEXT_MORELIKE } from 'src/app/data/filter-rule-type';
-import { SplitMergeService } from 'src/app/services/split-merge.service';
-=======
 import { Component, OnInit, OnDestroy, ViewChild } from '@angular/core'
 import { FormControl, FormGroup } from '@angular/forms'
 import { ActivatedRoute, Router } from '@angular/router'
@@ -64,7 +35,7 @@
 import { PaperlessStoragePath } from 'src/app/data/paperless-storage-path'
 import { StoragePathEditDialogComponent } from '../common/edit-dialog/storage-path-edit-dialog/storage-path-edit-dialog.component'
 import { SETTINGS_KEYS } from 'src/app/data/paperless-uisettings'
->>>>>>> edfd3bbe
+import { SplitMergeService } from 'src/app/services/split-merge.service';
 
 @Component({
   selector: 'app-document-detail',
@@ -148,20 +119,9 @@
     private documentTitlePipe: DocumentTitlePipe,
     private toastService: ToastService,
     private settings: SettingsService,
-<<<<<<< HEAD
-    private splitMergeService: SplitMergeService) {
-      this.titleSubject.pipe(
-        debounceTime(200),
-        distinctUntilChanged(),
-        takeUntil(this.unsubscribeNotifier)
-      ).subscribe(titleValue => {
-        this.documentForm.patchValue({'title': titleValue})
-      })
-    }
-=======
-    private storagePathService: StoragePathService
+    private storagePathService: StoragePathService,
+    private splitMergeService: SplitMergeService
   ) {}
->>>>>>> edfd3bbe
 
   titleKeyUp(event) {
     this.titleSubject.next(event.target?.value)
